--- conflicted
+++ resolved
@@ -38,10 +38,6 @@
 	return a
 }
 
-<<<<<<< HEAD
-=======
-const NBITS uint64 = disk.BlockSize * 8
-
 func findFreeBit(byteVal byte) (uint64, bool) {
 	var off uint64
 	var ok bool
@@ -56,7 +52,6 @@
 	return off, ok
 }
 
->>>>>>> 70667ee1
 // Find a free bit in blk and toggle it
 func findAndMark(blk disk.Block) (uint64, bool) {
 	var off uint64
