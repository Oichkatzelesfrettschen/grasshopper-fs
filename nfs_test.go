package goose_nfs

import (
	"flag"
	"fmt"
	"io/ioutil"
	"log"
	"math/rand"
	"strconv"
	"sync"

	"github.com/tchajed/goose/machine/disk"

	"testing"

	"github.com/mit-pdos/goose-nfsd/bcache"
	"github.com/mit-pdos/goose-nfsd/common"
	"github.com/mit-pdos/goose-nfsd/dir"
	"github.com/mit-pdos/goose-nfsd/fh"
	"github.com/mit-pdos/goose-nfsd/inode"
	"github.com/mit-pdos/goose-nfsd/nfstypes"
	"github.com/mit-pdos/goose-nfsd/wal"

	"github.com/stretchr/testify/assert"
)

var quiet = flag.Bool("quiet", false, "disable logging")

const DISKSZ uint64 = 10 * 1000

func checkFlags() {
	if *quiet {
		log.SetFlags(0)
		log.SetOutput(ioutil.Discard)
	}
}

type TestState struct {
	t    *testing.T
	clnt *NfsClient
}

func (ts *TestState) CreateFh(fh nfstypes.Nfs_fh3, name string) {
	attr := ts.clnt.CreateOp(fh, name)
	assert.Equal(ts.t, nfstypes.NFS3_OK, attr.Status)
}

func (ts *TestState) Create(name string) {
	ts.CreateFh(fh.MkRootFh3(), name)
}

func (ts *TestState) LookupFh(fh nfstypes.Nfs_fh3, name string) nfstypes.Nfs_fh3 {
	reply := ts.clnt.LookupOp(fh, name)
	assert.Equal(ts.t, reply.Status, nfstypes.NFS3_OK)
	return reply.Resok.Object
}

func (ts *TestState) Lookup(name string, succeed bool) nfstypes.Nfs_fh3 {
	reply := ts.clnt.LookupOp(fh.MkRootFh3(), name)
	if succeed {
		assert.Equal(ts.t, reply.Status, nfstypes.NFS3_OK)
	} else {
		assert.NotEqual(ts.t, reply.Status, nfstypes.NFS3_OK)
	}
	return reply.Resok.Object
}

func (ts *TestState) Getattr(fh nfstypes.Nfs_fh3, sz uint64) nfstypes.Fattr3 {
	attr := ts.clnt.GetattrOp(fh)
	assert.Equal(ts.t, nfstypes.NFS3_OK, attr.Status)
	assert.Equal(ts.t, nfstypes.NF3REG, attr.Resok.Obj_attributes.Ftype)
	assert.Equal(ts.t, nfstypes.Size3(sz), attr.Resok.Obj_attributes.Size)
	return attr.Resok.Obj_attributes
}

func (ts *TestState) GetattrDir(fh nfstypes.Nfs_fh3) nfstypes.Fattr3 {
	attr := ts.clnt.GetattrOp(fh)
	assert.Equal(ts.t, nfstypes.NFS3_OK, attr.Status)
	assert.Equal(ts.t, attr.Resok.Obj_attributes.Ftype, nfstypes.NF3DIR)
	return attr.Resok.Obj_attributes
}

func (ts *TestState) GetattrFail(fh nfstypes.Nfs_fh3) {
	attr := ts.clnt.GetattrOp(fh)
	assert.Equal(ts.t, attr.Status, nfstypes.NFS3ERR_STALE)
}

func (ts *TestState) Setattr(fh nfstypes.Nfs_fh3, sz uint64) {
	reply := ts.clnt.SetattrOp(fh, sz)
	assert.Equal(ts.t, reply.Status, nfstypes.NFS3_OK)
}

func (ts *TestState) WriteOff(fh nfstypes.Nfs_fh3, off uint64, data []byte, how nfstypes.Stable_how) {
	reply := ts.clnt.WriteOp(fh, off, data, how)
	assert.Equal(ts.t, nfstypes.NFS3_OK, reply.Status)
	assert.Equal(ts.t, nfstypes.Count3(len(data)), reply.Resok.Count)
}

func (ts *TestState) WriteErr(fh nfstypes.Nfs_fh3, data []byte, how nfstypes.Stable_how, err nfstypes.Nfsstat3) {
	reply := ts.clnt.WriteOp(fh, 0, data, how)
	assert.Equal(ts.t, err, reply.Status)
}

func (ts *TestState) Write(fh nfstypes.Nfs_fh3, data []byte, how nfstypes.Stable_how) {
	ts.WriteOff(fh, uint64(0), data, how)
}

func (ts *TestState) ReadEof(fh nfstypes.Nfs_fh3, off uint64, sz uint64) {
	reply := ts.clnt.ReadOp(fh, off, sz)
	assert.Equal(ts.t, nfstypes.NFS3_OK, reply.Status)
	assert.Equal(ts.t, nfstypes.Count3(0), reply.Resok.Count)
	assert.Equal(ts.t, reply.Resok.Eof, true)
}

func (ts *TestState) Read(fh nfstypes.Nfs_fh3, off uint64, sz uint64) []byte {
	reply := ts.clnt.ReadOp(fh, off, sz)
	assert.Equal(ts.t, nfstypes.NFS3_OK, reply.Status)
	assert.Equal(ts.t, nfstypes.Count3(sz), reply.Resok.Count)
	return reply.Resok.Data
}

func (ts *TestState) Remove(name string) {
	reply := ts.clnt.RemoveOp(fh.MkRootFh3(), name)
	assert.Equal(ts.t, nfstypes.NFS3_OK, reply.Status)
}

func (ts *TestState) MkDir(name string) {
	attr := ts.clnt.MkDirOp(fh.MkRootFh3(), name)
	assert.Equal(ts.t, nfstypes.NFS3_OK, attr.Status)
}

func (ts *TestState) RmDir(name string, err nfstypes.Nfsstat3) {
	attr := ts.clnt.RmDirOp(fh.MkRootFh3(), name)
	assert.Equal(ts.t, err, attr.Status)
}

func (ts *TestState) SymLink(name string, target string) {
	attr := ts.clnt.SymLinkOp(fh.MkRootFh3(), name, nfstypes.Nfspath3(target))
	assert.Equal(ts.t, nfstypes.NFS3_OK, attr.Status)
}

func (ts *TestState) ReadLink(fh nfstypes.Nfs_fh3) string {
	attr := ts.clnt.ReadLinkOp(fh)
	assert.Equal(ts.t, nfstypes.NFS3_OK, attr.Status)
	return string(attr.Resok.Data)
}

func (ts *TestState) ReadDirPlus() nfstypes.Dirlistplus3 {
	reply := ts.clnt.ReadDirPlusOp(fh.MkRootFh3(), inode.NDIRECT*disk.BlockSize)
	assert.Equal(ts.t, reply.Status, nfstypes.NFS3_OK)
	return reply.Resok.Reply
}

func (ts *TestState) Commit(fh nfstypes.Nfs_fh3, cnt uint64) {
	reply := ts.clnt.CommitOp(fh, cnt)
	assert.Equal(ts.t, reply.Status, nfstypes.NFS3_OK)
}

func (ts *TestState) CommitErr(fh nfstypes.Nfs_fh3, cnt uint64, err nfstypes.Nfsstat3) {
	reply := ts.clnt.CommitOp(fh, cnt)
	assert.Equal(ts.t, reply.Status, err)
}

func (ts *TestState) Rename(from string, to string) {
	status := ts.clnt.RenameOp(fh.MkRootFh3(), from, fh.MkRootFh3(), to)
	assert.Equal(ts.t, status, nfstypes.NFS3_OK)
}

func (ts *TestState) RenameFhs(fhfrom nfstypes.Nfs_fh3, from string, fhto nfstypes.Nfs_fh3, to string) {
	status := ts.clnt.RenameOp(fhfrom, from, fhto, to)
	assert.Equal(ts.t, status, nfstypes.NFS3_OK)
}

func (ts *TestState) RenameFail(from string, to string) {
	status := ts.clnt.RenameOp(fh.MkRootFh3(), from, fh.MkRootFh3(), to)
	assert.Equal(ts.t, nfstypes.NFS3ERR_NOTEMPTY, status)
}

func mkdata(sz uint64) []byte {
	data := make([]byte, sz)
	for i := range data {
		data[i] = byte(i % 128)
	}
	return data
}

func mkdataval(b byte, sz uint64) []byte {
	data := make([]byte, sz)
	for i := range data {
		data[i] = b
	}
	return data
}

func (ts *TestState) readcheck(fh nfstypes.Nfs_fh3, off uint64, data []byte) {
	d := ts.Read(fh, off, uint64(len(data)))
	assert.Equal(ts.t, len(data), len(d))
	for i := uint64(0); i < uint64(len(data)); i++ {
		assert.Equal(ts.t, data[i], d[i])
	}
}

func newTest(t *testing.T) *TestState {
	checkFlags()
	fmt.Printf("%s\n", t.Name())
	return &TestState{t: t, clnt: MkNfsClient(DISKSZ)}
}

func (ts *TestState) Close() {
	ts.clnt.ShutdownDestroy()
}

func TestRoot(t *testing.T) {
	fmt.Printf("TestGetRoot\n")
	ts := newTest(t)
	defer ts.Close()

	fh := fh.MkRootFh3()
	ts.GetattrDir(fh)
	fhdot := ts.LookupFh(fh, ".")
	ts.GetattrDir(fhdot)
	fhdotdot := ts.LookupFh(fh, "..")
	ts.GetattrDir(fhdotdot)
}

func TestReadDir(t *testing.T) {
	checkFlags()
	ts := newTest(t)
	defer ts.Close()

	dl3 := ts.ReadDirPlus()
	ne3 := dl3.Entries
	for ne3 != nil {
		assert.Equal(t, ne3.Fileid, nfstypes.Fileid3(1))
		ne3 = ne3.Nextentry
	}
}

// Grow file with setattr before writing
func TestOneFile(t *testing.T) {
	ts := newTest(t)
	defer ts.Close()

	sz := uint64(8192)
	ts.Create("x")
	attr := ts.GetattrDir(fh.MkRootFh3())
	assert.Equal(t, 3*dir.DIRENTSZ, uint64(attr.Size))
	fh := ts.Lookup("x", true)
	ts.Getattr(fh, 0)
	data := mkdata(sz)
	ts.Setattr(fh, sz)
	ts.Getattr(fh, sz)
	ts.Write(fh, data, nfstypes.FILE_SYNC)
	ts.readcheck(fh, 0, data)
	ts.Remove("x")
	_ = ts.Lookup("x", false)
	ts.GetattrFail(fh)
}

// Grow file by writing
func TestFile1(t *testing.T) {
	ts := newTest(t)
	defer ts.Close()

	sz := uint64(122)
	ts.Create("x")
	fh := ts.Lookup("x", true)
	data := mkdata(uint64(sz))
	ts.Write(fh, data, nfstypes.FILE_SYNC)
	ts.readcheck(fh, 0, data)
	ts.Getattr(fh, sz)
}

func TestOneDir(t *testing.T) {
	ts := newTest(t)
	defer ts.Close()

	ts.MkDir("d")
	fh := ts.Lookup("d", true)
	ts.GetattrDir(fh)

	// . and ..
	fhdot := ts.LookupFh(fh, ".")
	ts.GetattrDir(fhdot)
	fhdotdot := ts.LookupFh(fh, "..")
	ts.GetattrDir(fhdotdot)

	ts.Rename("d", "d1")
	_ = ts.Lookup("d", false)
	fh = ts.Lookup("d1", true)
	ts.GetattrDir(fh)

	// rename d1 into an existing, empty dir d2
	ts.MkDir("d2")
	fh = ts.Lookup("d2", true)
	ts.GetattrDir(fh)
	ts.Rename("d1", "d2")
	_ = ts.Lookup("d1", false)
	fh = ts.Lookup("d2", true)
	ts.GetattrDir(fh)

	// rename into non-empty dir d3
	ts.MkDir("d3")
	fh3 := ts.Lookup("d3", true)
	ts.GetattrDir(fh3)
	ts.CreateFh(fh3, "f")
	ts.LookupFh(fh3, "f")
	ts.RenameFail("d2", "d3")

	ts.RmDir("d", nfstypes.NFS3ERR_NOENT)
	ts.RmDir("d2", nfstypes.NFS3_OK)
	ts.RmDir("d3", nfstypes.NFS3ERR_INVAL)
}

// Many files
func TestManyFiles(t *testing.T) {
	if testing.Short() {
		t.Skip("skipping test in short mode")
	}
	ts := newTest(t)
	defer ts.Close()

	for i := 0; i < 100; i++ {
		ts.Create("x")
		ts.Remove("x")
	}
}

// Create many files and then delete
func TestManyFiles1(t *testing.T) {
	const N = 50
	ts := newTest(t)
	defer ts.Close()

	for i := 0; i < N; i++ {
		s := strconv.Itoa(i)
		ts.Create("x" + s)
	}
	for i := 0; i < N; i++ {
		s := strconv.Itoa(i)
		ts.Remove("x" + s)
	}
}

func TestSymLink(t *testing.T) {
	ts := newTest(t)
	defer ts.Close()

	ts.Create("x")
	ts.SymLink("y", "x")
	fh := ts.Lookup("y", true)
	p := ts.ReadLink(fh)
	assert.Equal(ts.t, "x", p)
}

func TestRename(t *testing.T) {
	ts := newTest(t)
	defer ts.Close()
	ts.Create("x")
	ts.Rename("x", "y")
	_ = ts.Lookup("x", false)
	fh := ts.Lookup("y", true)
	ts.Getattr(fh, 0)

	ts.MkDir("d1")
	d1 := ts.Lookup("d1", true)
	ts.GetattrDir(d1)
	ts.CreateFh(d1, "f1")
	ts.LookupFh(d1, "f1")

	ts.MkDir("d2")
	d2 := ts.Lookup("d2", true)
	ts.GetattrDir(d2)

	ts.RenameFhs(d1, "f1", d2, "f1")
}

func TestUnstable(t *testing.T) {
	ts := newTest(t)
	defer ts.Close()
	ts.Create("x")
	ts.Create("y")
	sz := uint64(4096)
	x := ts.Lookup("x", true)
	y := ts.Lookup("y", true)

	// This write will stay in memory log
	data1 := mkdataval(1, sz)
	ts.Write(x, data1, nfstypes.UNSTABLE)

	ts.Write(y, data1, nfstypes.FILE_SYNC)

	data2 := mkdataval(2, sz)
	ts.Write(x, data2, nfstypes.UNSTABLE)
	ts.Commit(x, sz)

	ts.readcheck(x, 0, data2)
}

func TestConcurWriteFiles(t *testing.T) {
	ts := newTest(t)
	defer ts.Close()

	names := []string{"f0", "f1", "f3", "f4"}
	const N uint64 = 32
	const SZ = disk.BlockSize
	var wg sync.WaitGroup
	for g, n := range names {
		ts.Create(n)
		fh := ts.Lookup(n, true)
		wg.Add(1)
		go func(fh nfstypes.Nfs_fh3, v byte) {
			for i := uint64(0); i < N; i++ {
				data := mkdataval(v, SZ)
				ts.WriteOff(fh, i*SZ, data, nfstypes.FILE_SYNC)
			}
			wg.Done()
		}(fh, byte(g))
	}

	wg.Wait()
	for g, n := range names {
		fh := ts.Lookup(n, true)
		buf := ts.Read(fh, 0, N*SZ)
		assert.Equal(t, N*SZ, uint64(len(buf)))
		for _, v := range buf {
			assert.Equal(t, byte(g), v)
		}
	}
}

func TestConcurWriteBlocks(t *testing.T) {
	ts := newTest(t)
	defer ts.Close()
	const SZ = 100
	const N = 4

	n := "x"
	ts.Create(n)
	fh := ts.Lookup(n, true)
	var wg sync.WaitGroup
	for t := 0; t < N; t++ {
		wg.Add(1)
		go func(fh nfstypes.Nfs_fh3, t uint64) {
			for i := t; i < SZ*N; i += N {
				data := mkdataval(byte(t), disk.BlockSize)
				ts.WriteOff(fh, uint64(i)*disk.BlockSize, data,
					nfstypes.UNSTABLE)
			}
			wg.Done()
		}(fh, uint64(t))
	}
	ts.Commit(fh, 0)
	wg.Wait()
	for i := 0; i < SZ*N; i++ {
		fh := ts.Lookup(n, true)
		buf := ts.Read(fh, uint64(i)*disk.BlockSize, disk.BlockSize)
		for _, v := range buf {
			assert.Equal(t, v, byte(i%N))
		}
	}
}

func TestConcurCreateDelete(t *testing.T) {
	ts := newTest(t)
	defer ts.Close()

	names := []string{"f0", "f1", "f3", "f4"}
	const N = 10
	var wg sync.WaitGroup
	for _, n := range names {
		wg.Add(1)
		go func(n string) {
			for i := 0; i < N; i++ {
				s := strconv.Itoa(i)
				ts.Create(n + s)
				if i > 0 && (i%2) == 0 {
					s := strconv.Itoa(i / 2)
					ts.Remove(n + s)
				}
			}
			wg.Done()
		}(n)
	}
	wg.Wait()
	for _, n := range names {
		for i := 0; i < N; i++ {
			s := strconv.Itoa(i)
			if i > 0 && i < N/2 {
				ts.Lookup(n+s, false)
			} else {
				ts.Lookup(n+s, true)
			}
		}
	}
}

func TestConcurRename(t *testing.T) {
	ts := newTest(t)
	defer ts.Close()

	const NGO = 4
	const N = 20
	var wg sync.WaitGroup

	for i := 0; i < NGO; i++ {
		wg.Add(1)
		go func(id int) {
			for i := 0; i < N; i++ {
				from := "f" + strconv.Itoa(id)
				to := "g" + strconv.Itoa(id)
				ts.Create(from)
				ts.Rename(from, to)
				ts.Remove(to)
			}
			wg.Done()
		}(i)
	}
	wg.Wait()
}

func TestFileHole(t *testing.T) {
	ts := newTest(t)
	defer ts.Close()

	sz := uint64(122)
	ts.Create("x")
	fh := ts.Lookup("x", true)

	data := mkdata(uint64(sz))
	ts.WriteOff(fh, 4096, data, nfstypes.FILE_SYNC)

	null := mkdataval(0, 4096)
	ts.readcheck(fh, 0, null)
}

func TestManyHoles(t *testing.T) {
	if testing.Short() {
		t.Skip("skipping test in short mode")
	}
	ts := newTest(t)
	defer ts.Close()

	sz := uint64(8192)
	data := mkdata(uint64(sz))
	n := 4
	for i := 0; i < 50; i++ {
		ts.Create("x")
		fh := ts.Lookup("x", true)
		for j := 0; j < n; j++ {
			off := rand.Uint64()
			off = off % (inode.MaxFileSize() - sz)
			ts.WriteOff(fh, off, data, nfstypes.FILE_SYNC)
		}
		ts.Remove("x")
	}
}

func (ts *TestState) writeLargeFile(name string, N uint64) nfstypes.Nfs_fh3 {
	ts.Create(name)
	sz := uint64(4096)
	x := ts.Lookup(name, true)
	for i := uint64(0); i < N; i++ {
		data := mkdataval(byte(i), sz)
		ts.WriteOff(x, i*sz, data, nfstypes.UNSTABLE)
	}
	ts.Commit(x, sz*N)
	return x
}

func TestClearHole(t *testing.T) {
	ts := newTest(t)
	defer ts.Close()

	const N = inode.NDIRECT + disk.BlockSize/8 + 10

	sz := uint64(4096)
	data := mkdataval(byte(1), sz)
	clear := mkdataval(byte(0), sz)
	fh := ts.writeLargeFile("x", N)
	ts.Setattr(fh, 2*sz)
	ts.WriteOff(fh, 20*sz, data, nfstypes.FILE_SYNC)
	ts.readcheck(fh, 2*sz, clear)
	ts.readcheck(fh, sz, data)
	ts.Remove("x")

	fh = ts.writeLargeFile("y", N)
	ts.Setattr(fh, 2*sz)             // shrink
	ts.Setattr(fh, N*disk.BlockSize) // grow
	ts.readcheck(fh, 2*sz, clear)
	ts.readcheck(fh, sz, data)
	ts.Setattr(fh, 2*sz) // shrink
	ts.ReadEof(fh, 2*sz, sz)
}

func (ts *TestState) evict(names []string) {
	const N uint64 = bcache.BCACHESZ * 2
	var wg sync.WaitGroup
	if N*uint64(len(names)) > DISKSZ {
		panic("Disk is too small")
	}
	for _, n := range names {
		wg.Add(1)
		go func(n string) {
			ts.Create(n)
			sz := uint64(4096)
			x := ts.Lookup(n, true)
			for i := uint64(0); i < N; i++ {
				data1 := mkdataval(1, sz)
				ts.WriteOff(x, i*sz, data1, nfstypes.UNSTABLE)
			}
			ts.Commit(x, sz*N)
			wg.Done()
		}(n)
	}
	wg.Wait()
}

func TestSerialEvict(t *testing.T) {
	ts := newTest(t)
	defer ts.Close()

	ts.evict([]string{"f0"})
}

func TestConcurEvict(t *testing.T) {
	ts := newTest(t)
	defer ts.Close()
	const N = 4

	names := make([]string, N)
	for i := 0; i < N; i++ {
		names[i] = "f" + strconv.Itoa(i)
	}

	ts.evict(names)
}

func TestWriteLargeFile(t *testing.T) {
	ts := newTest(t)
	defer ts.Close()

	// allocate a double indirect block
	const N = inode.NDIRECT + disk.BlockSize/8 + 10

	sz := uint64(4096)
	x := ts.writeLargeFile("x", N)
	for i := uint64(0); i < N; i++ {
		data := mkdataval(byte(i), sz)
		ts.readcheck(x, i*sz, data)
	}
	ts.Remove("x")
}

func TestBigWrite(t *testing.T) {
	ts := newTest(t)
	defer ts.Close()

	ts.Create("x")
<<<<<<< HEAD
	sz := uint64(4096 * (wal.HDRADDRS / 2))
=======
	sz := uint64(4096 * (common.HDRADDRS / 2))
>>>>>>> cddbe118
	x := ts.Lookup("x", true)
	data := mkdataval(byte(0), sz)
	ts.Write(x, data, nfstypes.UNSTABLE)
	ts.Commit(x, sz)

	// Too big
	ts.Create("y")
<<<<<<< HEAD
	sz = uint64(4096 * (wal.HDRADDRS + 10))
=======
	sz = uint64(4096 * (common.HDRADDRS + 10))
>>>>>>> cddbe118
	y := ts.Lookup("y", true)
	data = mkdataval(byte(0), sz)
	ts.WriteErr(y, data, nfstypes.UNSTABLE, nfstypes.NFS3ERR_INVAL)
	ts.CommitErr(y, sz, nfstypes.NFS3ERR_INVAL)
}

func TestBigUnlink(t *testing.T) {
	if testing.Short() {
		t.Skip("skipping test in short mode")
	}
	ts := newTest(t)
	defer ts.Close()
	const N = DISKSZ / 2

	for j := 0; j < 4; j++ {
		ts.Create("x")
		sz := disk.BlockSize
		x := ts.Lookup("x", true)
		for i := uint64(0); i < N; i++ {
			data := mkdataval(byte(i), sz)
			ts.WriteOff(x, i*sz, data, nfstypes.UNSTABLE)
		}
		ts.Commit(x, sz*N)
		ts.Remove("x")
	}
}

func (ts *TestState) maketoolargefile(name string, wsize int) uint64 {
	ts.Create(name)
	sz := uint64(4096 * wsize)
	x := ts.Lookup(name, true)
	i := uint64(0)
	for {
		data := mkdataval(byte(i%128), sz)
		reply := ts.clnt.WriteOp(x, i, data, nfstypes.FILE_SYNC)
		if reply.Status == nfstypes.NFS3_OK {
			assert.LessOrEqual(ts.t, uint64(reply.Resok.Count), uint64(len(data)))
		} else {
			assert.Equal(ts.t, reply.Status, nfstypes.NFS3ERR_NOSPC)
			break
		}
		i += uint64(reply.Resok.Count)
	}
	return i
}

func TestTooLargeFile(t *testing.T) {
	if testing.Short() {
		t.Skip("skipping test in short mode")
	}
	ts := newTest(t)
	defer ts.Close()

	ts.maketoolargefile("x", 50)
	ts.Remove("x")
}

func TestRestartPersist(t *testing.T) {
	ts := newTest(t)
	defer ts.Close()

	ts.Create("x")
	ts.clnt.Shutdown()
	ts.clnt.srv = MakeNfs(ts.clnt.srv.Name, DISKSZ)
	ts.Lookup("x", true)
	ts.Create("y")
	ts.Lookup("y", true)
}

<<<<<<< HEAD
func TestAbort(t *testing.T) {
	if testing.Short() {
		t.Skip("skipping test in short mode")
	}
=======
func TestAbortRestart(t *testing.T) {
>>>>>>> cddbe118
	ts := newTest(t)
	defer ts.Close()

	sz := ts.maketoolargefile("x", 50)
	fh3 := ts.Lookup("x", true)
	attr := ts.clnt.MkDirOp(fh.MkRootFh3(), "d")
	assert.Equal(ts.t, nfstypes.NFS3ERR_NOSPC, attr.Status)
	// d better not exist
	ts.Lookup("d", false)
	ts.clnt.Shutdown()

	ts.clnt.srv = MakeNfs(ts.clnt.srv.Name, DISKSZ)
	fhx := fh.MakeFh(fh3)
	fattr := ts.Getattr(fh3, sz)
	assert.Equal(ts.t, fattr.Fileid, nfstypes.Fileid3(fhx.Ino))
	assert.Equal(ts.t, sz, uint64(fattr.Size))
	ts.Lookup("d", false)
	ts.clnt.Shutdown()
}

func TestRestartReclaim(t *testing.T) {
	ts := newTest(t)
	defer ts.Close()

	ts.maketoolargefile("x", 50)
	fhx3 := ts.Lookup("x", true)
	fhx := fh.MakeFh(fhx3)
	ts.Remove("x")
	ts.clnt.Shutdown()

	ts.clnt.srv = MakeNfs(ts.clnt.srv.Name, DISKSZ)
	ts.Lookup("x", false)

	reused := false
	// One inode bitmap block
	for i := 2; uint64(i) < common.NBITBLOCK*common.NINODEBITMAP; i++ {
		s := strconv.Itoa(i)
		ts.Create("x" + s)
		fh3 := ts.Lookup("x"+s, true)
		fht := fh.MakeFh(fh3)
		if fht.Ino == fhx.Ino {
			reused = true
			break
		}
	}
	assert.Equal(ts.t, true, reused)
}<|MERGE_RESOLUTION|>--- conflicted
+++ resolved
@@ -657,11 +657,7 @@
 	defer ts.Close()
 
 	ts.Create("x")
-<<<<<<< HEAD
-	sz := uint64(4096 * (wal.HDRADDRS / 2))
-=======
 	sz := uint64(4096 * (common.HDRADDRS / 2))
->>>>>>> cddbe118
 	x := ts.Lookup("x", true)
 	data := mkdataval(byte(0), sz)
 	ts.Write(x, data, nfstypes.UNSTABLE)
@@ -669,11 +665,7 @@
 
 	// Too big
 	ts.Create("y")
-<<<<<<< HEAD
-	sz = uint64(4096 * (wal.HDRADDRS + 10))
-=======
 	sz = uint64(4096 * (common.HDRADDRS + 10))
->>>>>>> cddbe118
 	y := ts.Lookup("y", true)
 	data = mkdataval(byte(0), sz)
 	ts.WriteErr(y, data, nfstypes.UNSTABLE, nfstypes.NFS3ERR_INVAL)
@@ -743,14 +735,10 @@
 	ts.Lookup("y", true)
 }
 
-<<<<<<< HEAD
-func TestAbort(t *testing.T) {
+func TestAbortRestart(t *testing.T) {
 	if testing.Short() {
 		t.Skip("skipping test in short mode")
 	}
-=======
-func TestAbortRestart(t *testing.T) {
->>>>>>> cddbe118
 	ts := newTest(t)
 	defer ts.Close()
 
