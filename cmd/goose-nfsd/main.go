package main

import (
	"flag"
	"fmt"
	"log"
	"net"
	"os"
<<<<<<< HEAD
	"runtime/pprof"
=======
	"os/signal"
>>>>>>> 92c21ccc

	"github.com/zeldovich/go-rpcgen/rfc1057"
	"github.com/zeldovich/go-rpcgen/xdr"

	goose_nfs "github.com/mit-pdos/goose-nfsd"
	nfstypes "github.com/mit-pdos/goose-nfsd/nfstypes"
)

func pmap_set_unset(prog, vers, port uint32, setit bool) bool {
	var cred rfc1057.Opaque_auth
	cred.Flavor = rfc1057.AUTH_NONE

	pmapc, err := net.Dial("tcp", fmt.Sprintf("localhost:%d", rfc1057.PMAP_PORT))
	if err != nil {
		panic(err)
	}
	defer pmapc.Close()
	pmap := rfc1057.MakeClient(pmapc, rfc1057.PMAP_PROG, rfc1057.PMAP_VERS)

	arg := rfc1057.Mapping{
		Prog: prog,
		Vers: vers,
		Prot: rfc1057.IPPROTO_TCP,
		Port: port,
	}

	var res xdr.Bool
	var proc uint32
	if setit {
		proc = rfc1057.PMAPPROC_SET
	} else {
		proc = rfc1057.PMAPPROC_UNSET
	}

	err = pmap.Call(proc, cred, cred, &arg, &res)
	if err != nil {
		panic(err)
	}

	return bool(res)
}

var cpuprofile = flag.String("cpuprofile", "", "write cpu profile to file")

func main() {
	if len(os.Args) < 2 {
		fmt.Printf("Usage %s <filename>\n", os.Args[0])
		return
	}
	name := os.Args[1]
	if *cpuprofile != "" {
		f, err := os.Create(*cpuprofile)
		if err != nil {
			log.Fatal(err)
		}
		pprof.StartCPUProfile(f)
		defer pprof.StopCPUProfile()
	}

	listener, err := net.Listen("tcp", ":0")
	if err != nil {
		panic(err)
	}
	port := uint32(listener.Addr().(*net.TCPAddr).Port)

	pmap_set_unset(nfstypes.MOUNT_PROGRAM, nfstypes.MOUNT_V3, 0, false)
	ok := pmap_set_unset(nfstypes.MOUNT_PROGRAM, nfstypes.MOUNT_V3, port, true)
	if !ok {
		panic("Could not set pmap mapping for mount")
	}
	defer pmap_set_unset(nfstypes.MOUNT_PROGRAM, nfstypes.MOUNT_V3, port, false)

	pmap_set_unset(nfstypes.NFS_PROGRAM, nfstypes.NFS_V3, 0, false)
	ok = pmap_set_unset(nfstypes.NFS_PROGRAM, nfstypes.NFS_V3, port, true)
	if !ok {
		panic("Could not set pmap mapping for NFS")
	}
	defer pmap_set_unset(nfstypes.NFS_PROGRAM, nfstypes.NFS_V3, port, false)

	nfs := goose_nfs.MkNfsName(name, uint64(100*1000))
	defer nfs.ShutdownNfsDestroy()

	srv := rfc1057.MakeServer()
	srv.RegisterMany(nfstypes.MOUNT_PROGRAM_MOUNT_V3_regs(nfs))
	srv.RegisterMany(nfstypes.NFS_PROGRAM_NFS_V3_regs(nfs))

	sigs := make(chan os.Signal)
	signal.Notify(sigs, os.Interrupt)
	go func() {
		<-sigs
		listener.Close()
	}()

	for {
		conn, err := listener.Accept()
		if err != nil {
			fmt.Printf("accept: %v\n", err)
			break
		}

		go srv.Run(conn)
	}
}<|MERGE_RESOLUTION|>--- conflicted
+++ resolved
@@ -6,11 +6,8 @@
 	"log"
 	"net"
 	"os"
-<<<<<<< HEAD
+	"os/signal"
 	"runtime/pprof"
-=======
-	"os/signal"
->>>>>>> 92c21ccc
 
 	"github.com/zeldovich/go-rpcgen/rfc1057"
 	"github.com/zeldovich/go-rpcgen/xdr"
@@ -61,7 +58,9 @@
 		return
 	}
 	name := os.Args[1]
+	flag.Parse()
 	if *cpuprofile != "" {
+		fmt.Printf("profile\n")
 		f, err := os.Create(*cpuprofile)
 		if err != nil {
 			log.Fatal(err)
