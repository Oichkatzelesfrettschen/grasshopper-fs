--- conflicted
+++ resolved
@@ -52,17 +52,6 @@
 	return reply
 }
 
-<<<<<<< HEAD
-// If caller changes file size and shrinking is in progress (because
-// an earlier call truncated the file), then help/wait with/for
-// shrinking.
-func (nfs *Nfs) helpShrinker(op *fstxn.FsTxn, ip *inode.Inode, fh nfstypes.Nfs_fh3) (*inode.Inode, *fstxn.FsTxn, bool) {
-	var ok bool = true
-	for ip.IsShrinking() {
-		ip.Shrink(op)
-		ok = inode.Commit(op, inode.OneInode(ip))
-		if !ok {
-=======
 func (nfs *Nfs) getShrink(fh nfstypes.Nfs_fh3) (*inode.FsTxn, *inode.Inode, nfstypes.Nfsstat3) {
 	var op *inode.FsTxn
 	var ip *inode.Inode
@@ -74,7 +63,6 @@
 			return op, ip, nfstypes.NFS3ERR_STALE
 		}
 		if !ip.IsShrinking() {
->>>>>>> cddbe118
 			break
 		}
 		var ok bool
@@ -84,11 +72,7 @@
 		}
 		util.DPrintf(1, "getShrink: retry %d\n", op.Id())
 	}
-<<<<<<< HEAD
-	return ip, op, ok
-=======
 	return op, ip, err
->>>>>>> cddbe118
 }
 
 func (nfs *Nfs) NFSPROC3_SETATTR(args nfstypes.SETATTR3args) nfstypes.SETATTR3res {
@@ -113,19 +97,8 @@
 		util.DPrintf(1, "NFS SetAttr gid not supported %v\n", args)
 	}
 	if args.New_attributes.Size.Set_it {
-<<<<<<< HEAD
-		var ok bool
-		ip, op, ok = nfs.helpShrinker(op, ip, args.Object)
-		if ok {
-			ip.Resize(op, uint64(args.New_attributes.Size.Size))
-			err = nfstypes.NFS3_OK
-		} else {
-			err = nfstypes.NFS3ERR_SERVERFAULT
-		}
-=======
 		ip.Resize(op, uint64(args.New_attributes.Size.Size))
 		err = nfstypes.NFS3_OK
->>>>>>> cddbe118
 	}
 	if args.New_attributes.Atime.Set_it != nfstypes.DONT_CHANGE {
 		util.DPrintf(1, "NFS SetAttr Atime %v\n", args)
@@ -290,17 +263,6 @@
 		errRet(op, &reply.Status, nfstypes.NFS3ERR_INVAL)
 		return reply
 	}
-<<<<<<< HEAD
-
-	// XXX only when this RPC might grow file?
-	ip, op, ok = nfs.helpShrinker(op, ip, args.File)
-	if !ok {
-		reply.Status = nfstypes.NFS3ERR_SERVERFAULT
-		return reply
-	}
-
-=======
->>>>>>> cddbe118
 	count, writeOk := ip.Write(op, uint64(args.Offset), uint64(args.Count),
 		args.Data)
 	if !writeOk {
