package goose_nfs

import (
	"sort"
	"sync"
)

const ICACHESZ uint64 = 20            // XXX resurrect icache
const BCACHESZ uint64 = HDRADDRS + 10 // At least as big as log

type Nfs struct {
	mu       *sync.RWMutex
	condShut *sync.Cond
	log      *Log
	fs       *FsSuper
	bc       *Cache
	balloc   *Alloc
	ialloc   *Alloc
	locked   *AddrMap

	commit  *Commit
	nthread int
}

// XXX call recovery, once nfs uses persistent storage
func MkNfs() *Nfs {
	fs := mkFsSuper() // run first so that disk is initialized before mkLog
	DPrintf(1, "Super: %v\n", fs)

	l := mkLog()
	if l == nil {
		panic("mkLog failed")
	}

	fs.initFs()
	bc := mkCache(BCACHESZ)

	go l.Logger()
	go Installer(fs, bc, l)

	mu := new(sync.RWMutex)
	nfs := &Nfs{
		mu:       mu,
		condShut: sync.NewCond(mu),
		log:      l,
		bc:       bc,
		fs:       fs,
		balloc:   mkAlloc(fs.bitmapBlockStart(), fs.NBlockBitmap, BBMAP),
		ialloc:   mkAlloc(fs.bitmapInodeStart(), fs.NInodeBitmap, IBMAP),
		commit:   mkCommit(),
		locked:   mkAddrMap()}
	nfs.makeRootDir()
	return nfs
}

func (nfs *Nfs) makeRootDir() {
	txn := Begin(nfs)
	ip := getInodeInum(txn, ROOTINUM)
	if ip == nil {
		panic("makeRootDir")
	}
	ip.mkRootDir(txn)
	ok := txn.Commit([]*Inode{ip})
	if !ok {
		panic("makeRootDir")
	}
}

func (nfs *Nfs) ShutdownNfs() {
	nfs.mu.Lock()
	for nfs.nthread > 0 {
		DPrintf(1, "ShutdownNfs: wait %d\n", nfs.nthread)
		nfs.condShut.Wait()
	}
	nfs.mu.Unlock()
	nfs.log.Shutdown()
}

func errRet(txn *Txn, status *Nfsstat3, err Nfsstat3, inodes []*Inode) {
	*status = err
	txn.Abort(inodes)
}

func CommitReply(txn *Txn, status *Nfsstat3, inodes []*Inode) {
	ok := txn.Commit(inodes)
	if ok {
		*status = NFS3_OK
	} else {
		*status = NFS3ERR_SERVERFAULT
	}
}

<<<<<<< HEAD
func (nfs *Nfs) NFSPROC3_NULL() {
	DPrintf("NFS Null\n")
}

// XXX factor out lookup ip, test, and maybe fail pattern
func (nfs *Nfs) NFSPROC3_GETATTR(args GETATTR3args) (reply GETATTR3res) {
	DPrintf("NFS GetAttr %v\n", args)
=======
func (nfs *Nfs) NullNFS(args *xdr.Void, reply *xdr.Void) error {
	DPrintf(1, "NFS Null\n")
	return nil
}

// XXX factor out lookup ip, test, and maybe fail pattern
func (nfs *Nfs) GetAttr(args *GETATTR3args, reply *GETATTR3res) error {
	DPrintf(1, "NFS GetAttr %v\n", args)
>>>>>>> bdd5fce9
	txn := Begin(nfs)
	ip := getInode(txn, args.Object)
	if ip == nil {
		errRet(txn, &reply.Status, NFS3ERR_STALE, nil)
		return
	} else {
		reply.Resok.Obj_attributes = ip.mkFattr()
		CommitReply(txn, &reply.Status, []*Inode{ip})
	}
	return
}

<<<<<<< HEAD
func (nfs *Nfs) NFSPROC3_SETATTR(args SETATTR3args) (reply SETATTR3res) {
	DPrintf("NFS SetAttr %v\n", args)
=======
func (nfs *Nfs) SetAttr(args *SETATTR3args, reply *SETATTR3res) error {
	DPrintf(1, "NFS SetAttr %v\n", args)
>>>>>>> bdd5fce9
	txn := Begin(nfs)
	ip := getInode(txn, args.Object)
	if ip == nil {
		errRet(txn, &reply.Status, NFS3ERR_STALE, nil)
		return
	} else {
		if args.New_attributes.Size.Set_it {
			ip.resize(txn, uint64(args.New_attributes.Size.Size))
			CommitReply(txn, &reply.Status, []*Inode{ip})
		} else {
			errRet(txn, &reply.Status, NFS3ERR_NOTSUPP, []*Inode{ip})
			return
		}
	}
	return
}

// Lock inodes in sorted order, but return the pointers in the same order as in inums
// Caller must revalidate inodes.
func lockInodes(txn *Txn, inums []Inum) []*Inode {
	DPrintf(1, "lock inodes %v\n", inums)
	sorted := make([]Inum, len(inums))
	copy(sorted, inums)
	sort.Slice(sorted, func(i, j int) bool { return inums[i] < inums[j] })
	var inodes = make([]*Inode, len(inums))
	for _, inum := range sorted {
		ip := getInodeInum(txn, inum)
		if ip == nil {
			txn.Abort(inodes)
			return nil
		}
		// put in same position as in inums
		pos := func(inum uint64) int {
			for i, v := range inums {
				if v == inum {
					return i
				}
			}
			panic("func")
		}(inum)
		inodes[pos] = ip
	}
	return inodes
}

// First lookup inode up for child, then for parent, because parent
// inum > child inum and then revalidate that child is still in parent
// directory.
func (nfs *Nfs) LookupOrdered(txn *Txn, name Filename3, parent Fh, inum Inum) []*Inode {
	DPrintf(5, "NFS LookupOrdered child %d parent %v\n", inum, parent)
	inodes := lockInodes(txn, []Inum{inum, parent.ino})
	if inodes == nil {
		return nil
	}
	dip := inodes[1]
	if dip.gen != parent.gen {
		txn.Abort(inodes)
		return nil
	}
	child, _ := dip.lookupName(txn, name)
	if child == NULLINUM || child != inum {
		txn.Abort(inodes)
		return nil
	}
	return inodes
}

// Lookup must lock child inode to find gen number, but child maybe a
// directory. We must lock directories in ascending inum order.
func (nfs *Nfs) NFSPROC3_LOOKUP(args LOOKUP3args) (reply LOOKUP3res) {
	var ip *Inode
	var inodes []*Inode
	var txn *Txn
	for ip == nil {
		txn = Begin(nfs)
		DPrintf(1, "NFS Lookup %v\n", args)
		dip := getInode(txn, args.What.Dir)
		if dip == nil {
			errRet(txn, &reply.Status, NFS3ERR_STALE, nil)
			return
		}
		inum, _ := dip.lookupName(txn, args.What.Name)
		if inum == NULLINUM {
			errRet(txn, &reply.Status, NFS3ERR_NOENT, []*Inode{dip})
			return
		}
		inodes = []*Inode{dip}
		if inum == dip.inum {
			ip = dip
		} else {
			if inum < dip.inum {
				// Abort. Try to lock inodes in order
				txn.Abort([]*Inode{dip})
				parent := args.What.Dir.makeFh()
				txn = Begin(nfs)
				inodes = nfs.LookupOrdered(txn, args.What.Name,
					parent, inum)
				if inodes == nil {
					ip = nil
				} else {
					ip = inodes[0]
				}
			} else {
				ip = getInodeLocked(txn, inum)
				inodes = []*Inode{ip, dip}
			}
		}
	}
	fh := Fh{ino: ip.inum, gen: ip.gen}
	reply.Resok.Object = fh.makeFh3()
	CommitReply(txn, &reply.Status, inodes)
	return
}

<<<<<<< HEAD
func (nfs *Nfs) NFSPROC3_ACCESS(args ACCESS3args) (reply ACCESS3res) {
	DPrintf("NFS Access %v\n", args)
=======
func (nfs *Nfs) Access(args *ACCESS3args, reply *ACCESS3res) error {
	DPrintf(1, "NFS Access %v\n", args)
>>>>>>> bdd5fce9
	reply.Status = NFS3_OK
	reply.Resok.Access = Uint32(ACCESS3_READ | ACCESS3_LOOKUP | ACCESS3_MODIFY | ACCESS3_EXTEND | ACCESS3_DELETE | ACCESS3_EXECUTE)
	return
}

<<<<<<< HEAD
func (nfs *Nfs) NFSPROC3_READLINK(args READLINK3args) (reply READLINK3res) {
	DPrintf("NFS ReadLink %v\n", args)
=======
func (nfs *Nfs) ReadLink(args *READLINK3args, reply *READLINK3res) error {
	DPrintf(1, "NFS ReadLink %v\n", args)
>>>>>>> bdd5fce9
	reply.Status = NFS3ERR_NOTSUPP
	return
}

func (nfs *Nfs) NFSPROC3_READ(args READ3args) (reply READ3res) {
	txn := Begin(nfs)
	DPrintf(1, "NFS Read %v %d %d\n", args.File, args.Offset, args.Count)
	ip := getInode(txn, args.File)
	if ip == nil {
		errRet(txn, &reply.Status, NFS3ERR_STALE, nil)
		return
	}
	if ip.kind != NF3REG {
		errRet(txn, &reply.Status, NFS3ERR_INVAL, []*Inode{ip})
		return
	}
	data, eof := ip.read(txn, uint64(args.Offset), uint64(args.Count))
	reply.Resok.Count = Count3(len(data))
	reply.Resok.Data = data
	reply.Resok.Eof = eof
	CommitReply(txn, &reply.Status, []*Inode{ip})
	return
}

// XXX Mtime
func (nfs *Nfs) NFSPROC3_WRITE(args WRITE3args) (reply WRITE3res) {
	txn := Begin(nfs)
	DPrintf(1, "NFS Write %v off %d cnt %d how %d\n", args.File, args.Offset,
		args.Count, args.Stable)
	ip := getInode(txn, args.File)
	fh := args.File.makeFh()
	if ip == nil {
		errRet(txn, &reply.Status, NFS3ERR_STALE, nil)
		return
	}
	if ip.kind != NF3REG {
		errRet(txn, &reply.Status, NFS3ERR_INVAL, []*Inode{ip})
		return
	}
	if uint64(args.Count) >= MaxLogSize() {
		errRet(txn, &reply.Status, NFS3ERR_INVAL, []*Inode{ip})
		return
	}
	count, ok := ip.write(txn, uint64(args.Offset), uint64(args.Count), args.Data)
	if !ok {
		errRet(txn, &reply.Status, NFS3ERR_NOSPC, []*Inode{ip})
		return
	} else {
		var ok bool = true
		if args.Stable == FILE_SYNC {
			// RFC: "FILE_SYNC, the server must commit the
			// data written plus all file system metadata
			// to stable storage before returning results."
			ok = txn.Commit([]*Inode{ip})
		} else if args.Stable == DATA_SYNC {
			// RFC: "DATA_SYNC, then the server must commit
			// all of the data to stable storage and
			// enough of the metadata to retrieve the data
			// before returning."
			ok = txn.CommitData([]*Inode{ip}, fh)
		} else {
			// RFC:	"UNSTABLE, the server is free to commit
			// any part of the data and the metadata to
			// stable storage, including all or none,
			// before returning a reply to the
			// client. There is no guarantee whether or
			// when any uncommitted data will subsequently
			// be committed to stable storage. The only
			// guarantees made by the server are that it
			// will not destroy any data without changing
			// the value of verf and that it will not
			// commit the data and metadata at a level
			// less than that requested by the client."
			ok = txn.CommitUnstable([]*Inode{ip}, fh)
		}
		if ok {
			reply.Status = NFS3_OK
			reply.Resok.Count = Count3(count)
			reply.Resok.Committed = args.Stable
		} else {
			reply.Status = NFS3ERR_SERVERFAULT
		}
	}
	return
}

// XXX deal with how
func (nfs *Nfs) NFSPROC3_CREATE(args CREATE3args) (reply CREATE3res) {
	txn := Begin(nfs)
	DPrintf(1, "NFS Create %v\n", args)
	dip := getInode(txn, args.Where.Dir)
	if dip == nil {
		errRet(txn, &reply.Status, NFS3ERR_STALE, nil)
		return
	}
	inum1, _ := dip.lookupName(txn, args.Where.Name)
	if inum1 != NULLINUM {
		errRet(txn, &reply.Status, NFS3ERR_EXIST, []*Inode{dip})
		return
	}
	inum := allocInode(txn, NF3REG)
	if inum == NULLINUM {
		errRet(txn, &reply.Status, NFS3ERR_NOSPC, []*Inode{dip})
		return
	}
	ok := dip.addName(txn, inum, args.Where.Name)
	if !ok {
		freeInum(txn, inum)
		errRet(txn, &reply.Status, NFS3ERR_IO, []*Inode{dip})
		return
	}
	CommitReply(txn, &reply.Status, []*Inode{dip})
	return
}

func (nfs *Nfs) NFSPROC3_MKDIR(args MKDIR3args) (reply MKDIR3res) {
	txn := Begin(nfs)
	DPrintf(1, "NFS MakeDir %v\n", args)
	dip := getInode(txn, args.Where.Dir)
	if dip == nil {
		errRet(txn, &reply.Status, NFS3ERR_STALE, nil)
		return
	}
	inum1, _ := dip.lookupName(txn, args.Where.Name)
	if inum1 != NULLINUM {
		errRet(txn, &reply.Status, NFS3ERR_EXIST, []*Inode{dip})
		return
	}
	inum := allocInode(txn, NF3DIR)
	if inum == NULLINUM {
		errRet(txn, &reply.Status, NFS3ERR_NOSPC, []*Inode{dip})
		return
	}
	ip := getInodeLocked(txn, inum)
	ok := ip.initDir(txn, dip.inum)
	if !ok {
		ip.decLink(txn)
		errRet(txn, &reply.Status, NFS3ERR_NOSPC, []*Inode{dip, ip})
		return
	}
	ok1 := dip.addName(txn, inum, args.Where.Name)
	if !ok1 {
		ip.decLink(txn)
		errRet(txn, &reply.Status, NFS3ERR_IO, []*Inode{dip, ip})
		return
	}
	dip.nlink = dip.nlink + 1 // for ..
	dip.writeInode(txn)
	CommitReply(txn, &reply.Status, []*Inode{dip, ip})
	return
}

<<<<<<< HEAD
func (nfs *Nfs) NFSPROC3_SYMLINK(args SYMLINK3args) (reply SYMLINK3res) {
	DPrintf("NFS MakeDir %v\n", args)
=======
func (nfs *Nfs) SymLink(args *SYMLINK3args, reply *SYMLINK3res) error {
	DPrintf(1, "NFS MakeDir %v\n", args)
>>>>>>> bdd5fce9
	reply.Status = NFS3ERR_NOTSUPP
	return
}

<<<<<<< HEAD
func (nfs *Nfs) NFSPROC3_MKNOD(args MKNOD3args) (reply MKNOD3res) {
	DPrintf("NFS MakeNod %v\n", args)
=======
func (nfs *Nfs) MakeNod(args *MKNOD3args, reply *MKNOD3res) error {
	DPrintf(1, "NFS MakeNod %v\n", args)
>>>>>>> bdd5fce9
	reply.Status = NFS3ERR_NOTSUPP
	return
}

func (nfs *Nfs) NFSPROC3_REMOVE(args REMOVE3args) (reply REMOVE3res) {
	var ip *Inode
	var dip *Inode
	var inodes []*Inode
	var txn *Txn
	for ip == nil {
		txn = Begin(nfs)
		DPrintf(1, "NFS Remove %v\n", args)
		dip = getInode(txn, args.Object.Dir)
		if dip == nil {
			errRet(txn, &reply.Status, NFS3ERR_STALE, nil)
			return
		}
		if illegalName(args.Object.Name) {
			errRet(txn, &reply.Status, NFS3ERR_INVAL, []*Inode{dip})
			return
		}
		inum, _ := dip.lookupName(txn, args.Object.Name)
		if inum == NULLINUM {
			errRet(txn, &reply.Status, NFS3ERR_NOENT, []*Inode{dip})
			return
		}
		if inum < dip.inum {
			// Abort. Try to lock inodes in order
			txn.Abort([]*Inode{dip})
			txn := Begin(nfs)
			parent := args.Object.Dir.makeFh()
			inodes = nfs.LookupOrdered(txn, args.Object.Name, parent, inum)
			ip = inodes[0]
			dip = inodes[1]
		} else {
			ip = getInodeLocked(txn, inum)
			inodes = []*Inode{ip, dip}
		}
	}
	if ip.kind != NF3REG {
		errRet(txn, &reply.Status, NFS3ERR_INVAL, inodes)
		return
	}
	ok := dip.remName(txn, args.Object.Name)
	if !ok {
		errRet(txn, &reply.Status, NFS3ERR_IO, inodes)
		return
	}
	ip.decLink(txn)
	CommitReply(txn, &reply.Status, inodes)
	return
}

<<<<<<< HEAD
func (nfs *Nfs) NFSPROC3_RMDIR(args RMDIR3args) (reply RMDIR3res) {
	DPrintf("NFS RmDir %v\n", args)
=======
func (nfs *Nfs) RmDir(args *RMDIR3args, reply *RMDIR3res) error {
	DPrintf(1, "NFS RmDir %v\n", args)
>>>>>>> bdd5fce9
	reply.Status = NFS3ERR_NOTSUPP
	return
}

func validateRename(txn *Txn, inodes []*Inode, fromfh Fh, tofh Fh,
	fromn Filename3, ton Filename3) bool {
	var dipto *Inode
	var dipfrom *Inode
	var from *Inode
	var to *Inode
	if len(inodes) == 3 {
		dipfrom = inodes[0]
		dipto = inodes[0]
		from = inodes[1]
		to = inodes[2]
	} else {
		dipfrom = inodes[0]
		dipto = inodes[1]
		from = inodes[2]
		to = inodes[3]
	}
	if dipfrom.inum != fromfh.ino || dipfrom.gen != fromfh.gen ||
		dipto.inum != tofh.ino || dipto.gen != tofh.gen {
		DPrintf(10, "revalidate ino failed\n")
		return false
	}
	frominum, _ := dipfrom.lookupName(txn, fromn)
	toinum, _ := dipto.lookupName(txn, ton)
	if from.inum != frominum || toinum != to.inum {
		DPrintf(10, "revalidate inums failed\n")
		return false
	}
	return true
}

func (nfs *Nfs) NFSPROC3_RENAME(args RENAME3args) (reply RENAME3res) {
	var dipto *Inode
	var dipfrom *Inode
	var txn *Txn
	var inodes []*Inode
	var frominum Inum
	var toinum Inum
	var success bool = false

	for !success {
		txn = Begin(nfs)
		DPrintf(1, "NFS Rename %v\n", args)

		toh := args.To.Dir.makeFh()
		fromh := args.From.Dir.makeFh()

		if illegalName(args.From.Name) {
			errRet(txn, &reply.Status, NFS3ERR_INVAL, nil)
			return
		}

		if args.From.Dir.equal(args.To.Dir) {
			dipfrom = getInode(txn, args.From.Dir)
			if dipfrom == nil {
				errRet(txn, &reply.Status, NFS3ERR_STALE, nil)
				return
			}
			dipto = dipfrom
			inodes = []*Inode{dipfrom}
		} else {
			inodes = lockInodes(txn, []Inum{fromh.ino, toh.ino})
			if inodes == nil {
				errRet(txn, &reply.Status, NFS3ERR_STALE, inodes)
				return
			}
			dipfrom = inodes[0]
			dipto = inodes[1]
		}

		DPrintf(5, "from %v to %v\n", dipfrom, dipto)

		frominum, _ = dipfrom.lookupName(txn, args.From.Name)
		if frominum == NULLINUM {
			errRet(txn, &reply.Status, NFS3ERR_NOENT, inodes)
			return
		}

		toinum, _ = dipto.lookupName(txn, args.To.Name)

		DPrintf(5, "frominum %d toinum %d\n", frominum, toinum)

		// rename to itself?
		if dipto == dipfrom && toinum == frominum {
			reply.Status = NFS3_OK
			txn.Commit(inodes)
			return
		}

		// does to exist?
		if toinum != NULLINUM {
			// must lock 3 or 4 inodes in order
			var to *Inode
			var from *Inode
			txn.Abort(inodes)
			txn = Begin(nfs)
			if dipto != dipfrom {
				inodes = lockInodes(txn, []Inum{dipfrom.inum, dipto.inum,
					frominum, toinum})
				dipfrom = inodes[0]
				dipto = inodes[1]
				from = inodes[2]
				to = inodes[3]
			} else {
				inodes = lockInodes(txn, []Inum{dipfrom.inum, frominum, toinum})
				dipfrom = inodes[0]
				dipto = inodes[0]
				from = inodes[1]
				to = inodes[2]
			}
			DPrintf(5, "inodes %v\n", inodes)
			if validateRename(txn, inodes, fromh, toh,
				args.From.Name, args.To.Name) {
				if to.kind != from.kind {
					errRet(txn, &reply.Status, NFS3ERR_INVAL, inodes)
					return
				}
				if to.kind == NF3DIR && !to.isDirEmpty(txn) {
					errRet(txn, &reply.Status, NFS3ERR_NOTEMPTY, inodes)
					return
				}
				ok := dipto.remName(txn, args.To.Name)
				if !ok {
					errRet(txn, &reply.Status, NFS3ERR_IO, inodes)
					return
				}
				to.decLink(txn)
				success = true
			} else { // retry
				txn.Abort(inodes)
			}
		} else {
			success = true
		}
	}
	ok := dipfrom.remName(txn, args.From.Name)
	if !ok {
		errRet(txn, &reply.Status, NFS3ERR_IO, inodes)
		return
	}
	ok1 := dipto.addName(txn, frominum, args.To.Name)
	if !ok1 {
		errRet(txn, &reply.Status, NFS3ERR_IO, inodes)
		return
	}
	CommitReply(txn, &reply.Status, inodes)
	return
}

<<<<<<< HEAD
func (nfs *Nfs) NFSPROC3_LINK(args LINK3args) (reply LINK3res) {
	DPrintf("NFS Link %v\n", args)
=======
func (nfs *Nfs) Link(args *LINK3args, reply *LINK3res) error {
	DPrintf(1, "NFS Link %v\n", args)
>>>>>>> bdd5fce9
	reply.Status = NFS3ERR_NOTSUPP
	return
}

<<<<<<< HEAD
func (nfs *Nfs) NFSPROC3_READDIR(args READDIR3args) (reply READDIR3res) {
	DPrintf("NFS Link %v\n", args)
=======
func (nfs *Nfs) ReadDir(args *READDIR3args, reply *READDIR3res) error {
	DPrintf(1, "NFS Link %v\n", args)
>>>>>>> bdd5fce9
	reply.Status = NFS3ERR_NOTSUPP
	return
}

<<<<<<< HEAD
func (nfs *Nfs) NFSPROC3_READDIRPLUS(args READDIRPLUS3args) (reply READDIRPLUS3res) {
	DPrintf("NFS ReadDirPlus %v\n", args)
=======
func (nfs *Nfs) ReadDirPlus(args *READDIRPLUS3args, reply *READDIRPLUS3res) error {
	DPrintf(1, "NFS ReadDirPlus %v\n", args)
>>>>>>> bdd5fce9
	txn := Begin(nfs)
	ip := getInode(txn, args.Dir)
	if ip == nil {
		errRet(txn, &reply.Status, NFS3ERR_STALE, nil)
		return
	}
	inodes := []*Inode{ip}
	if ip.kind != NF3DIR {
		errRet(txn, &reply.Status, NFS3ERR_INVAL, inodes)
		return
	}
	dirlist := ip.ls3(txn, args.Cookie, args.Dircount)
	reply.Resok.Reply = dirlist
	CommitReply(txn, &reply.Status, inodes)
	return
}

<<<<<<< HEAD
func (nfs *Nfs) NFSPROC3_FSSTAT(args FSSTAT3args) (reply FSSTAT3res) {
	DPrintf("NFS FsStat %v\n", args)
=======
func (nfs *Nfs) FsStat(args *FSSTAT3args, reply *FSSTAT3res) error {
	DPrintf(1, "NFS FsStat %v\n", args)
>>>>>>> bdd5fce9
	reply.Status = NFS3ERR_NOTSUPP
	return
}

<<<<<<< HEAD
func (nfs *Nfs) NFSPROC3_FSINFO(args FSINFO3args) (reply FSINFO3res) {
	DPrintf("NFS FsInfo %v\n", args)
=======
func (nfs *Nfs) FsInfo(args *FSINFO3args, reply *FSINFO3res) error {
	DPrintf(1, "NFS FsInfo %v\n", args)
>>>>>>> bdd5fce9
	reply.Status = NFS3_OK
	reply.Resok.Wtmax = Uint32(MaxLogSize())
	reply.Resok.Maxfilesize = Size3(MaxFileSize())
	// XXX maybe set wtpref, wtmult, and rdmult
	return
}

<<<<<<< HEAD
func (nfs *Nfs) NFSPROC3_PATHCONF(args PATHCONF3args) (reply PATHCONF3res) {
	DPrintf("NFS PathConf %v\n", args)
=======
func (nfs *Nfs) PathConf(args *PATHCONF3args, reply *PATHCONF3res) error {
	DPrintf(1, "NFS PathConf %v\n", args)
>>>>>>> bdd5fce9
	reply.Status = NFS3ERR_NOTSUPP
	return
}

// RFC: forces or flushes data to stable storage that was previously
// written with a WRITE procedure call with the stable field set to
// UNSTABLE.
<<<<<<< HEAD
func (nfs *Nfs) NFSPROC3_COMMIT(args COMMIT3args) (reply COMMIT3res) {
	DPrintf("NFS Commit %v\n", args)
=======
func (nfs *Nfs) Commit(args *COMMIT3args, reply *COMMIT3res) error {
	DPrintf(1, "NFS Commit %v\n", args)
>>>>>>> bdd5fce9
	txn := Begin(nfs)
	ip := getInode(txn, args.File)
	fh := args.File.makeFh()
	if ip == nil {
		errRet(txn, &reply.Status, NFS3ERR_STALE, nil)
		return
	}
	if ip.kind != NF3REG {
		errRet(txn, &reply.Status, NFS3ERR_INVAL, []*Inode{ip})
		return
	}
	if uint64(args.Offset)+uint64(args.Count) > ip.size {
		errRet(txn, &reply.Status, NFS3ERR_INVAL, []*Inode{ip})
		return
	}
	ok := txn.CommitFh(fh, []*Inode{ip})
	if ok {
		reply.Status = NFS3_OK
	} else {
		errRet(txn, &reply.Status, NFS3ERR_IO, []*Inode{ip})
		return
	}
	return
}<|MERGE_RESOLUTION|>--- conflicted
+++ resolved
@@ -90,24 +90,13 @@
 	}
 }
 
-<<<<<<< HEAD
 func (nfs *Nfs) NFSPROC3_NULL() {
-	DPrintf("NFS Null\n")
+	DPrintf(1, "NFS Null\n")
 }
 
 // XXX factor out lookup ip, test, and maybe fail pattern
 func (nfs *Nfs) NFSPROC3_GETATTR(args GETATTR3args) (reply GETATTR3res) {
-	DPrintf("NFS GetAttr %v\n", args)
-=======
-func (nfs *Nfs) NullNFS(args *xdr.Void, reply *xdr.Void) error {
-	DPrintf(1, "NFS Null\n")
-	return nil
-}
-
-// XXX factor out lookup ip, test, and maybe fail pattern
-func (nfs *Nfs) GetAttr(args *GETATTR3args, reply *GETATTR3res) error {
 	DPrintf(1, "NFS GetAttr %v\n", args)
->>>>>>> bdd5fce9
 	txn := Begin(nfs)
 	ip := getInode(txn, args.Object)
 	if ip == nil {
@@ -120,13 +109,8 @@
 	return
 }
 
-<<<<<<< HEAD
 func (nfs *Nfs) NFSPROC3_SETATTR(args SETATTR3args) (reply SETATTR3res) {
-	DPrintf("NFS SetAttr %v\n", args)
-=======
-func (nfs *Nfs) SetAttr(args *SETATTR3args, reply *SETATTR3res) error {
 	DPrintf(1, "NFS SetAttr %v\n", args)
->>>>>>> bdd5fce9
 	txn := Begin(nfs)
 	ip := getInode(txn, args.Object)
 	if ip == nil {
@@ -241,25 +225,15 @@
 	return
 }
 
-<<<<<<< HEAD
 func (nfs *Nfs) NFSPROC3_ACCESS(args ACCESS3args) (reply ACCESS3res) {
-	DPrintf("NFS Access %v\n", args)
-=======
-func (nfs *Nfs) Access(args *ACCESS3args, reply *ACCESS3res) error {
 	DPrintf(1, "NFS Access %v\n", args)
->>>>>>> bdd5fce9
 	reply.Status = NFS3_OK
 	reply.Resok.Access = Uint32(ACCESS3_READ | ACCESS3_LOOKUP | ACCESS3_MODIFY | ACCESS3_EXTEND | ACCESS3_DELETE | ACCESS3_EXECUTE)
 	return
 }
 
-<<<<<<< HEAD
 func (nfs *Nfs) NFSPROC3_READLINK(args READLINK3args) (reply READLINK3res) {
-	DPrintf("NFS ReadLink %v\n", args)
-=======
-func (nfs *Nfs) ReadLink(args *READLINK3args, reply *READLINK3res) error {
 	DPrintf(1, "NFS ReadLink %v\n", args)
->>>>>>> bdd5fce9
 	reply.Status = NFS3ERR_NOTSUPP
 	return
 }
@@ -412,24 +386,14 @@
 	return
 }
 
-<<<<<<< HEAD
 func (nfs *Nfs) NFSPROC3_SYMLINK(args SYMLINK3args) (reply SYMLINK3res) {
-	DPrintf("NFS MakeDir %v\n", args)
-=======
-func (nfs *Nfs) SymLink(args *SYMLINK3args, reply *SYMLINK3res) error {
 	DPrintf(1, "NFS MakeDir %v\n", args)
->>>>>>> bdd5fce9
-	reply.Status = NFS3ERR_NOTSUPP
-	return
-}
-
-<<<<<<< HEAD
+	reply.Status = NFS3ERR_NOTSUPP
+	return
+}
+
 func (nfs *Nfs) NFSPROC3_MKNOD(args MKNOD3args) (reply MKNOD3res) {
-	DPrintf("NFS MakeNod %v\n", args)
-=======
-func (nfs *Nfs) MakeNod(args *MKNOD3args, reply *MKNOD3res) error {
 	DPrintf(1, "NFS MakeNod %v\n", args)
->>>>>>> bdd5fce9
 	reply.Status = NFS3ERR_NOTSUPP
 	return
 }
@@ -483,13 +447,8 @@
 	return
 }
 
-<<<<<<< HEAD
 func (nfs *Nfs) NFSPROC3_RMDIR(args RMDIR3args) (reply RMDIR3res) {
-	DPrintf("NFS RmDir %v\n", args)
-=======
-func (nfs *Nfs) RmDir(args *RMDIR3args, reply *RMDIR3res) error {
 	DPrintf(1, "NFS RmDir %v\n", args)
->>>>>>> bdd5fce9
 	reply.Status = NFS3ERR_NOTSUPP
 	return
 }
@@ -643,35 +602,20 @@
 	return
 }
 
-<<<<<<< HEAD
 func (nfs *Nfs) NFSPROC3_LINK(args LINK3args) (reply LINK3res) {
-	DPrintf("NFS Link %v\n", args)
-=======
-func (nfs *Nfs) Link(args *LINK3args, reply *LINK3res) error {
 	DPrintf(1, "NFS Link %v\n", args)
->>>>>>> bdd5fce9
-	reply.Status = NFS3ERR_NOTSUPP
-	return
-}
-
-<<<<<<< HEAD
+	reply.Status = NFS3ERR_NOTSUPP
+	return
+}
+
 func (nfs *Nfs) NFSPROC3_READDIR(args READDIR3args) (reply READDIR3res) {
-	DPrintf("NFS Link %v\n", args)
-=======
-func (nfs *Nfs) ReadDir(args *READDIR3args, reply *READDIR3res) error {
 	DPrintf(1, "NFS Link %v\n", args)
->>>>>>> bdd5fce9
-	reply.Status = NFS3ERR_NOTSUPP
-	return
-}
-
-<<<<<<< HEAD
+	reply.Status = NFS3ERR_NOTSUPP
+	return
+}
+
 func (nfs *Nfs) NFSPROC3_READDIRPLUS(args READDIRPLUS3args) (reply READDIRPLUS3res) {
-	DPrintf("NFS ReadDirPlus %v\n", args)
-=======
-func (nfs *Nfs) ReadDirPlus(args *READDIRPLUS3args, reply *READDIRPLUS3res) error {
 	DPrintf(1, "NFS ReadDirPlus %v\n", args)
->>>>>>> bdd5fce9
 	txn := Begin(nfs)
 	ip := getInode(txn, args.Dir)
 	if ip == nil {
@@ -689,24 +633,14 @@
 	return
 }
 
-<<<<<<< HEAD
 func (nfs *Nfs) NFSPROC3_FSSTAT(args FSSTAT3args) (reply FSSTAT3res) {
-	DPrintf("NFS FsStat %v\n", args)
-=======
-func (nfs *Nfs) FsStat(args *FSSTAT3args, reply *FSSTAT3res) error {
 	DPrintf(1, "NFS FsStat %v\n", args)
->>>>>>> bdd5fce9
-	reply.Status = NFS3ERR_NOTSUPP
-	return
-}
-
-<<<<<<< HEAD
+	reply.Status = NFS3ERR_NOTSUPP
+	return
+}
+
 func (nfs *Nfs) NFSPROC3_FSINFO(args FSINFO3args) (reply FSINFO3res) {
-	DPrintf("NFS FsInfo %v\n", args)
-=======
-func (nfs *Nfs) FsInfo(args *FSINFO3args, reply *FSINFO3res) error {
 	DPrintf(1, "NFS FsInfo %v\n", args)
->>>>>>> bdd5fce9
 	reply.Status = NFS3_OK
 	reply.Resok.Wtmax = Uint32(MaxLogSize())
 	reply.Resok.Maxfilesize = Size3(MaxFileSize())
@@ -714,13 +648,8 @@
 	return
 }
 
-<<<<<<< HEAD
 func (nfs *Nfs) NFSPROC3_PATHCONF(args PATHCONF3args) (reply PATHCONF3res) {
-	DPrintf("NFS PathConf %v\n", args)
-=======
-func (nfs *Nfs) PathConf(args *PATHCONF3args, reply *PATHCONF3res) error {
 	DPrintf(1, "NFS PathConf %v\n", args)
->>>>>>> bdd5fce9
 	reply.Status = NFS3ERR_NOTSUPP
 	return
 }
@@ -728,13 +657,8 @@
 // RFC: forces or flushes data to stable storage that was previously
 // written with a WRITE procedure call with the stable field set to
 // UNSTABLE.
-<<<<<<< HEAD
 func (nfs *Nfs) NFSPROC3_COMMIT(args COMMIT3args) (reply COMMIT3res) {
-	DPrintf("NFS Commit %v\n", args)
-=======
-func (nfs *Nfs) Commit(args *COMMIT3args, reply *COMMIT3res) error {
 	DPrintf(1, "NFS Commit %v\n", args)
->>>>>>> bdd5fce9
 	txn := Begin(nfs)
 	ip := getInode(txn, args.File)
 	fh := args.File.makeFh()
