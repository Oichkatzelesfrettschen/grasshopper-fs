--- conflicted
+++ resolved
@@ -8,11 +8,7 @@
 	"github.com/tchajed/goose/machine/disk"
 
 	"github.com/mit-pdos/goose-nfsd/addr"
-<<<<<<< HEAD
-	"github.com/mit-pdos/goose-nfsd/buf"
-=======
 	"github.com/mit-pdos/goose-nfsd/buftxn"
->>>>>>> ab77a37e
 	"github.com/mit-pdos/goose-nfsd/common"
 	"github.com/mit-pdos/goose-nfsd/super"
 	"github.com/mit-pdos/goose-nfsd/txn"
@@ -62,42 +58,18 @@
 func (kvs *KVS) MultiPut(pairs []KVPair) bool {
 	btxn := buftxn.Begin(kvs.txn)
 	for _, p := range pairs {
-<<<<<<< HEAD
-		b := kvs.presentBufs.Lookup(p.Key)
-		if b == nil {
-			b = kvs.txn.Load(p.Key, common.NBITBLOCK)
-			kvs.presentBufs.Insert(b)
-		}
-		if uint64(len(p.Val)*8) != b.Sz {
-			panic("overwrite")
-		}
-		b.Data = p.Val
-		bufs = append(bufs, b)
-=======
-		akey := addr.MkAddr(p.Key+common.LOGSIZE, 0, disk.BlockSize*8)
-		btxn.OverWrite(akey, p.Val)
->>>>>>> ab77a37e
+		akey := addr.MkAddr(p.Key+common.LOGSIZE, 0)
+		btxn.OverWrite(akey, common.NBITBLOCK, p.Val)
 	}
 	ok := btxn.CommitWait(true)
 	return ok
 }
 
-<<<<<<< HEAD
-func (kvs *KVS) Get(key addr.Addr) *KVPair {
-	// only return a key if it has been added to the map
-	// otherwise return nil
-	var data []byte
-	b := kvs.presentBufs.Lookup(key)
-	if b != nil {
-		data = b.Data
-	}
-=======
 func (kvs *KVS) Get(key uint64) *KVPair {
 	btxn := buftxn.Begin(kvs.txn)
-	akey := addr.MkAddr(key+common.LOGSIZE, 0, disk.BlockSize*8)
-	data := btxn.ReadBuf(akey).Blk
+	akey := addr.MkAddr(key+common.LOGSIZE, 0)
+	data := btxn.ReadBuf(akey, common.NBITBLOCK).Data
 	btxn.CommitWait(true)
->>>>>>> ab77a37e
 	return &KVPair{
 		Key: key,
 		Val: data,
